--- conflicted
+++ resolved
@@ -95,14 +95,10 @@
     assertNotSame("1", te.term());
 
     assertEquals(TermsEnum.SeekStatus.NOT_FOUND, te.seek(new BytesRef("0")));
-<<<<<<< HEAD
-    assertNotSame("0", te.term().utf8ToString());    
-=======
     assertNotSame("0", te.term().utf8ToString());
     ir.close();
     for (Directory d : dirs)
       d.close();
->>>>>>> 2ede77ba
   }
   
   /**
@@ -138,11 +134,8 @@
     Term t = new Term("id", (NUM_DOCS - 1) + "");
     assertEquals(TermsEnum.SeekStatus.NOT_FOUND, te.seek(new BytesRef(t.text())));
     assertNotSame(t.text(), te.term().utf8ToString());
-<<<<<<< HEAD
-=======
     ir.close();
     for (Directory d : dirs)
       d.close();
->>>>>>> 2ede77ba
   }
 }