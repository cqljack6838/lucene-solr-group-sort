package org.apache.lucene.search;

/**
 * Licensed to the Apache Software Foundation (ASF) under one or more
 * contributor license agreements.  See the NOTICE file distributed with
 * this work for additional information regarding copyright ownership.
 * The ASF licenses this file to You under the Apache License, Version 2.0
 * (the "License"); you may not use this file except in compliance with
 * the License.  You may obtain a copy of the License at
 *
 *     http://www.apache.org/licenses/LICENSE-2.0
 *
 * Unless required by applicable law or agreed to in writing, software
 * distributed under the License is distributed on an "AS IS" BASIS,
 * WITHOUT WARRANTIES OR CONDITIONS OF ANY KIND, either express or implied.
 * See the License for the specific language governing permissions and
 * limitations under the License.
 */

import java.util.Calendar;
import java.util.GregorianCalendar;
import java.util.Random;

import org.apache.lucene.document.Document;
import org.apache.lucene.document.Field;
import org.apache.lucene.index.IndexReader;
import org.apache.lucene.index.RandomIndexWriter;
import org.apache.lucene.index.Term;
import org.apache.lucene.search.BooleanClause;
import org.apache.lucene.search.BooleanQuery;
import org.apache.lucene.search.CachingWrapperFilter;
import org.apache.lucene.search.Filter;
import org.apache.lucene.search.IndexSearcher;
import org.apache.lucene.search.MatchAllDocsQuery;
import org.apache.lucene.search.Query;
import org.apache.lucene.search.QueryWrapperFilter;
import org.apache.lucene.search.Searcher;
import org.apache.lucene.search.TermQuery;
import org.apache.lucene.search.TermRangeFilter;
import org.apache.lucene.search.TopDocs;
import org.apache.lucene.store.Directory;
import org.apache.lucene.util.LuceneTestCase;

public class ChainedFilterTest extends LuceneTestCase {
  public static final int MAX = 500;

  private Directory directory;
  private IndexSearcher searcher;
  private IndexReader reader;
  private Query query;
  // private DateFilter dateFilter;   DateFilter was deprecated and removed
  private TermRangeFilter dateFilter;
  private QueryWrapperFilter bobFilter;
  private QueryWrapperFilter sueFilter;

  private Random random;

  @Override
  public void setUp() throws Exception {
    super.setUp();
<<<<<<< HEAD
    random = newRandom();
    directory = new RAMDirectory();
=======
    directory = newDirectory();
>>>>>>> 2ede77ba
    RandomIndexWriter writer = new RandomIndexWriter(random, directory);
    Calendar cal = new GregorianCalendar();
    cal.clear();
    cal.setTimeInMillis(1041397200000L); // 2003 January 01

    for (int i = 0; i < MAX; i++) {
      Document doc = new Document();
      doc.add(newField("key", "" + (i + 1), Field.Store.YES, Field.Index.NOT_ANALYZED));
      doc.add(newField("owner", (i < MAX / 2) ? "bob" : "sue", Field.Store.YES, Field.Index.NOT_ANALYZED));
      doc.add(newField("date", cal.getTime().toString(), Field.Store.YES, Field.Index.NOT_ANALYZED));
      writer.addDocument(doc);

      cal.add(Calendar.DATE, 1);
    }
    reader = writer.getReader();
    writer.close();

    searcher = new IndexSearcher(reader);

    // query for everything to make life easier
    BooleanQuery bq = new BooleanQuery();
    bq.add(new TermQuery(new Term("owner", "bob")), BooleanClause.Occur.SHOULD);
    bq.add(new TermQuery(new Term("owner", "sue")), BooleanClause.Occur.SHOULD);
    query = bq;

    // date filter matches everything too
    //Date pastTheEnd = parseDate("2099 Jan 1");
    // dateFilter = DateFilter.Before("date", pastTheEnd);
    // just treat dates as strings and select the whole range for now...
    dateFilter = new TermRangeFilter("date","","ZZZZ",true,true);

    bobFilter = new QueryWrapperFilter(
        new TermQuery(new Term("owner", "bob")));
    sueFilter = new QueryWrapperFilter(
        new TermQuery(new Term("owner", "sue")));
  }

  @Override
  public void tearDown() throws Exception {
    searcher.close();
    reader.close();
    directory.close();
    super.tearDown();
  }

  private ChainedFilter getChainedFilter(Filter[] chain, int[] logic) {
    if (logic == null) {
      return new ChainedFilter(chain);
    } else {
      return new ChainedFilter(chain, logic);
    }
  }

  private ChainedFilter getChainedFilter(Filter[] chain, int logic) {
    return new ChainedFilter(chain, logic);
  }

  
  public void testSingleFilter() throws Exception {
    ChainedFilter chain = getChainedFilter(new Filter[] {dateFilter}, null);

    int numHits = searcher.search(query, chain, 1000).totalHits;
    assertEquals(MAX, numHits);

    chain = new ChainedFilter(new Filter[] {bobFilter});
    numHits = searcher.search(query, chain, 1000).totalHits;
    assertEquals(MAX / 2, numHits);
    
    chain = getChainedFilter(new Filter[] {bobFilter}, new int[] {ChainedFilter.AND});
    TopDocs hits = searcher.search(query, chain, 1000);
    numHits = hits.totalHits;
    assertEquals(MAX / 2, numHits);
    assertEquals("bob", searcher.doc(hits.scoreDocs[0].doc).get("owner"));
    
    chain = getChainedFilter(new Filter[] {bobFilter}, new int[] {ChainedFilter.ANDNOT});
    hits = searcher.search(query, chain, 1000);
    numHits = hits.totalHits;
    assertEquals(MAX / 2, numHits);
    assertEquals("sue", searcher.doc(hits.scoreDocs[0].doc).get("owner"));
  }

  public void testOR() throws Exception {
    ChainedFilter chain = getChainedFilter(
      new Filter[] {sueFilter, bobFilter}, null);

    int numHits = searcher.search(query, chain, 1000).totalHits;
    assertEquals("OR matches all", MAX, numHits);
  }

  public void testAND() throws Exception {
    ChainedFilter chain = getChainedFilter(
      new Filter[] {dateFilter, bobFilter}, ChainedFilter.AND);

    TopDocs hits = searcher.search(query, chain, 1000);
    assertEquals("AND matches just bob", MAX / 2, hits.totalHits);
    assertEquals("bob", searcher.doc(hits.scoreDocs[0].doc).get("owner"));
  }

  public void testXOR() throws Exception {
    ChainedFilter chain = getChainedFilter(
      new Filter[]{dateFilter, bobFilter}, ChainedFilter.XOR);

    TopDocs hits = searcher.search(query, chain, 1000);
    assertEquals("XOR matches sue", MAX / 2, hits.totalHits);
    assertEquals("sue", searcher.doc(hits.scoreDocs[0].doc).get("owner"));
  }

  public void testANDNOT() throws Exception {
    ChainedFilter chain = getChainedFilter(
      new Filter[]{dateFilter, sueFilter},
        new int[] {ChainedFilter.AND, ChainedFilter.ANDNOT});

    TopDocs hits = searcher.search(query, chain, 1000);
    assertEquals("ANDNOT matches just bob",
        MAX / 2, hits.totalHits);
    assertEquals("bob", searcher.doc(hits.scoreDocs[0].doc).get("owner"));
    
    chain = getChainedFilter(
        new Filter[]{bobFilter, bobFilter},
          new int[] {ChainedFilter.ANDNOT, ChainedFilter.ANDNOT});

      hits = searcher.search(query, chain, 1000);
      assertEquals("ANDNOT bob ANDNOT bob matches all sues",
          MAX / 2, hits.totalHits);
      assertEquals("sue", searcher.doc(hits.scoreDocs[0].doc).get("owner"));
  }

  /*
  private Date parseDate(String s) throws ParseException {
    return new SimpleDateFormat("yyyy MMM dd", Locale.US).parse(s);
  }
  */
  
  public void testWithCachingFilter() throws Exception {
<<<<<<< HEAD
    Directory dir = new RAMDirectory();
=======
    Directory dir = newDirectory();
>>>>>>> 2ede77ba
    RandomIndexWriter writer = new RandomIndexWriter(random, dir);
    IndexReader reader = writer.getReader();
    writer.close();
  
    Searcher searcher = new IndexSearcher(reader);
  
    Query query = new TermQuery(new Term("none", "none"));
  
    QueryWrapperFilter queryFilter = new QueryWrapperFilter(query);
    CachingWrapperFilter cachingFilter = new CachingWrapperFilter(queryFilter);
  
    searcher.search(query, cachingFilter, 1);
  
    CachingWrapperFilter cachingFilter2 = new CachingWrapperFilter(queryFilter);
    Filter[] chain = new Filter[2];
    chain[0] = cachingFilter;
    chain[1] = cachingFilter2;
    ChainedFilter cf = new ChainedFilter(chain);
  
    // throws java.lang.ClassCastException: org.apache.lucene.util.OpenBitSet cannot be cast to java.util.BitSet
    searcher.search(new MatchAllDocsQuery(), cf, 1);
    searcher.close();
    reader.close();
    dir.close();
  }

}<|MERGE_RESOLUTION|>--- conflicted
+++ resolved
@@ -19,7 +19,6 @@
 
 import java.util.Calendar;
 import java.util.GregorianCalendar;
-import java.util.Random;
 
 import org.apache.lucene.document.Document;
 import org.apache.lucene.document.Field;
@@ -53,17 +52,10 @@
   private QueryWrapperFilter bobFilter;
   private QueryWrapperFilter sueFilter;
 
-  private Random random;
-
   @Override
   public void setUp() throws Exception {
     super.setUp();
-<<<<<<< HEAD
-    random = newRandom();
-    directory = new RAMDirectory();
-=======
     directory = newDirectory();
->>>>>>> 2ede77ba
     RandomIndexWriter writer = new RandomIndexWriter(random, directory);
     Calendar cal = new GregorianCalendar();
     cal.clear();
@@ -198,11 +190,7 @@
   */
   
   public void testWithCachingFilter() throws Exception {
-<<<<<<< HEAD
-    Directory dir = new RAMDirectory();
-=======
     Directory dir = newDirectory();
->>>>>>> 2ede77ba
     RandomIndexWriter writer = new RandomIndexWriter(random, dir);
     IndexReader reader = writer.getReader();
     writer.close();
