package org.apache.lucene.index;

/**
 * Licensed to the Apache Software Foundation (ASF) under one or more
 * contributor license agreements.  See the NOTICE file distributed with
 * this work for additional information regarding copyright ownership.
 * The ASF licenses this file to You under the Apache License, Version 2.0
 * (the "License"); you may not use this file except in compliance with
 * the License.  You may obtain a copy of the License at
 *
 *     http://www.apache.org/licenses/LICENSE-2.0
 *
 * Unless required by applicable law or agreed to in writing, software
 * distributed under the License is distributed on an "AS IS" BASIS,
 * WITHOUT WARRANTIES OR CONDITIONS OF ANY KIND, either express or implied.
 * See the License for the specific language governing permissions and
 * limitations under the License.
 */

import java.io.IOException;
import java.util.Collection;
import java.util.Comparator;
import java.util.HashMap;
import java.util.HashSet;
import java.util.List;
import java.util.Map;

import org.apache.lucene.document.Document;
import org.apache.lucene.document.Fieldable;
<<<<<<< HEAD
import org.apache.lucene.index.DocumentsWriterPerThread.DocState;
import org.apache.lucene.index.codecs.Codec;
import org.apache.lucene.index.codecs.PerDocConsumer;
import org.apache.lucene.index.codecs.docvalues.DocValuesConsumer;
import org.apache.lucene.index.values.PerDocFieldValues;
import org.apache.lucene.store.Directory;
=======
import org.apache.lucene.util.ArrayUtil;
>>>>>>> 641a5f1b


/**
 * This is a DocConsumer that gathers all fields under the
 * same name, and calls per-field consumers to process field
 * by field.  This class doesn't doesn't do any "real" work
 * of its own: it just forwards the fields to a
 * DocFieldConsumer.
 */

final class DocFieldProcessor extends DocConsumer {

  final DocFieldConsumer consumer;
  final StoredFieldsWriter fieldsWriter;

  // Holds all fields seen in current doc
  DocFieldProcessorPerField[] fields = new DocFieldProcessorPerField[1];
  int fieldCount;

  // Hash table for all fields ever seen
  DocFieldProcessorPerField[] fieldHash = new DocFieldProcessorPerField[2];
  int hashMask = 1;
  int totalFieldCount;

  float docBoost;
  int fieldGen;
  final DocumentsWriterPerThread.DocState docState;

  public DocFieldProcessor(DocumentsWriterPerThread docWriter, DocFieldConsumer consumer) {
    this.docState = docWriter.docState;
    this.consumer = consumer;
    fieldsWriter = new StoredFieldsWriter(docWriter);
  }

  @Override
  public void flush(SegmentWriteState state) throws IOException {

    Map<FieldInfo, DocFieldConsumerPerField> childFields = new HashMap<FieldInfo, DocFieldConsumerPerField>();
    Collection<DocFieldConsumerPerField> fields = fields();
    for (DocFieldConsumerPerField f : fields) {
      childFields.put(f.getFieldInfo(), f);
    }

    fieldsWriter.flush(state);
    consumer.flush(childFields, state);

    // Important to save after asking consumer to flush so
    // consumer can alter the FieldInfo* if necessary.  EG,
    // FreqProxTermsWriter does this with
    // FieldInfo.storePayload.
    final String fileName = IndexFileNames.segmentFileName(state.segmentName, "", IndexFileNames.FIELD_INFOS_EXTENSION);
    state.fieldInfos.write(state.directory, fileName);
    for (DocValuesConsumer consumers : docValues.values()) {
      consumers.finish(state.numDocs);
    };
  }

  @Override
  public void abort() {
    for(int i=0;i<fieldHash.length;i++) {
      DocFieldProcessorPerField field = fieldHash[i];
      while(field != null) {
        final DocFieldProcessorPerField next = field.next;
        field.abort();
        field = next;
      }
    }
    
    for(PerDocConsumer consumer : perDocConsumers.values()) {
      try {
        consumer.close();  // TODO add abort to PerDocConsumer!
      } catch (IOException e) {
        // nocommit handle exce
      }
    }

    try {
      fieldsWriter.abort();
    } finally {
      consumer.abort();
    }
  }

  @Override
  public boolean freeRAM() {
    return consumer.freeRAM();
  }

  public Collection<DocFieldConsumerPerField> fields() {
    Collection<DocFieldConsumerPerField> fields = new HashSet<DocFieldConsumerPerField>();
    for(int i=0;i<fieldHash.length;i++) {
      DocFieldProcessorPerField field = fieldHash[i];
      while(field != null) {
        fields.add(field.consumer);
        field = field.next;
      }
    }
    assert fields.size() == totalFieldCount;
    return fields;
  }

  /** In flush we reset the fieldHash to not maintain per-field state
   *  across segments */
  @Override
  void doAfterFlush() {
    fieldHash = new DocFieldProcessorPerField[2];
    hashMask = 1;
    totalFieldCount = 0;
    for(PerDocConsumer consumer : perDocConsumers.values()) {
      try {
        consumer.close();  
      } catch (IOException e) {
        // nocommit handle exce
      }
    }
    perDocConsumers.clear();
    docValues.clear();
  }

  private void rehash() {
    final int newHashSize = (fieldHash.length*2);
    assert newHashSize > fieldHash.length;

    final DocFieldProcessorPerField newHashArray[] = new DocFieldProcessorPerField[newHashSize];

    // Rehash
    int newHashMask = newHashSize-1;
    for(int j=0;j<fieldHash.length;j++) {
      DocFieldProcessorPerField fp0 = fieldHash[j];
      while(fp0 != null) {
        final int hashPos2 = fp0.fieldInfo.name.hashCode() & newHashMask;
        DocFieldProcessorPerField nextFP0 = fp0.next;
        fp0.next = newHashArray[hashPos2];
        newHashArray[hashPos2] = fp0;
        fp0 = nextFP0;
      }
    }

    fieldHash = newHashArray;
    hashMask = newHashMask;
  }

  @Override
  public void processDocument(FieldInfos fieldInfos) throws IOException {

    consumer.startDocument();
    fieldsWriter.startDocument();

    final Document doc = docState.doc;

    fieldCount = 0;

    final int thisFieldGen = fieldGen++;

    final List<Fieldable> docFields = doc.getFields();
    final int numDocFields = docFields.size();

    // Absorb any new fields first seen in this document.
    // Also absorb any changes to fields we had already
    // seen before (eg suddenly turning on norms or
    // vectors, etc.):

    for(int i=0;i<numDocFields;i++) {
      Fieldable field = docFields.get(i);
      final String fieldName = field.name();

      // Make sure we have a PerField allocated
      final int hashPos = fieldName.hashCode() & hashMask;
      DocFieldProcessorPerField fp = fieldHash[hashPos];
      while(fp != null && !fp.fieldInfo.name.equals(fieldName)) {
        fp = fp.next;
      }

      if (fp == null) {

        // TODO FI: we need to genericize the "flags" that a
        // field holds, and, how these flags are merged; it
        // needs to be more "pluggable" such that if I want
        // to have a new "thing" my Fields can do, I can
        // easily add it
        FieldInfo fi = fieldInfos.addOrUpdate(fieldName, field.isIndexed(), field.isTermVectorStored(),
                                      field.isStorePositionWithTermVector(), field.isStoreOffsetWithTermVector(),
                                      field.getOmitNorms(), false, field.getOmitTermFreqAndPositions(), field.docValuesType());

        fp = new DocFieldProcessorPerField(this, fi);
        fp.next = fieldHash[hashPos];
        fieldHash[hashPos] = fp;
        totalFieldCount++;

        if (totalFieldCount >= fieldHash.length/2)
          rehash();
      } else {
        fieldInfos.addOrUpdate(fp.fieldInfo.name, field.isIndexed(), field.isTermVectorStored(),
                            field.isStorePositionWithTermVector(), field.isStoreOffsetWithTermVector(),
                            field.getOmitNorms(), false, field.getOmitTermFreqAndPositions(), field.docValuesType());
      }

      if (thisFieldGen != fp.lastGen) {

        // First time we're seeing this field for this doc
        fp.fieldCount = 0;

        if (fieldCount == fields.length) {
          final int newSize = fields.length*2;
          DocFieldProcessorPerField newArray[] = new DocFieldProcessorPerField[newSize];
          System.arraycopy(fields, 0, newArray, 0, fieldCount);
          fields = newArray;
        }

        fields[fieldCount++] = fp;
        fp.lastGen = thisFieldGen;
      }

      fp.addField(field);

      if (field.isStored()) {
        fieldsWriter.addField(field, fp.fieldInfo);
      }
      if (field.hasDocValues()) {
        final DocValuesConsumer docValuesConsumer = docValuesConsumer(docState, fp.fieldInfo, fieldInfos);
        docValuesConsumer.add(docState.docID, field.getDocValues());
      }
    }

    // If we are writing vectors then we must visit
    // fields in sorted order so they are written in
    // sorted order.  TODO: we actually only need to
    // sort the subset of fields that have vectors
    // enabled; we could save [small amount of] CPU
    // here.
    ArrayUtil.quickSort(fields, 0, fieldCount, fieldsComp);

    for(int i=0;i<fieldCount;i++)
      fields[i].consumer.processFields(fields[i].fields, fields[i].fieldCount);

    if (docState.maxTermPrefix != null && docState.infoStream != null) {
      docState.infoStream.println("WARNING: document contains at least one immense term (whose UTF8 encoding is longer than the max length " + DocumentsWriterPerThread.MAX_TERM_LENGTH_UTF8 + "), all of which were skipped.  Please correct the analyzer to not produce such terms.  The prefix of the first immense term is: '" + docState.maxTermPrefix + "...'");
      docState.maxTermPrefix = null;
    }
  }

  private static final Comparator<DocFieldProcessorPerField> fieldsComp = new Comparator<DocFieldProcessorPerField>() {
    public int compare(DocFieldProcessorPerField o1, DocFieldProcessorPerField o2) {
      return o1.fieldInfo.name.compareTo(o2.fieldInfo.name);
    }
  };
  
  @Override
  void finishDocument() throws IOException {
    try {
      fieldsWriter.finishDocument();
    } finally {
      consumer.finishDocument();
    }
  }

<<<<<<< HEAD
  void quickSort(DocFieldProcessorPerField[] array, int lo, int hi) {
    if (lo >= hi)
      return;
    else if (hi == 1+lo) {
      if (array[lo].fieldInfo.name.compareTo(array[hi].fieldInfo.name) > 0) {
        final DocFieldProcessorPerField tmp = array[lo];
        array[lo] = array[hi];
        array[hi] = tmp;
      }
      return;
    }

    int mid = (lo + hi) >>> 1;

    if (array[lo].fieldInfo.name.compareTo(array[mid].fieldInfo.name) > 0) {
      DocFieldProcessorPerField tmp = array[lo];
      array[lo] = array[mid];
      array[mid] = tmp;
    }

    if (array[mid].fieldInfo.name.compareTo(array[hi].fieldInfo.name) > 0) {
      DocFieldProcessorPerField tmp = array[mid];
      array[mid] = array[hi];
      array[hi] = tmp;

      if (array[lo].fieldInfo.name.compareTo(array[mid].fieldInfo.name) > 0) {
        DocFieldProcessorPerField tmp2 = array[lo];
        array[lo] = array[mid];
        array[mid] = tmp2;
      }
    }

    int left = lo + 1;
    int right = hi - 1;

    if (left >= right)
      return;

    DocFieldProcessorPerField partition = array[mid];

    for (; ;) {
      while (array[right].fieldInfo.name.compareTo(partition.fieldInfo.name) > 0)
        --right;

      while (left < right && array[left].fieldInfo.name.compareTo(partition.fieldInfo.name) <= 0)
        ++left;

      if (left < right) {
        DocFieldProcessorPerField tmp = array[left];
        array[left] = array[right];
        array[right] = tmp;
        --right;
      } else {
        break;
      }
    }

    quickSort(array, lo, left);
    quickSort(array, left + 1, hi);
  }
  final private Map<String, DocValuesConsumer> docValues = new HashMap<String, DocValuesConsumer>();
  final private Map<Integer, PerDocConsumer> perDocConsumers = new HashMap<Integer, PerDocConsumer>();

  DocValuesConsumer docValuesConsumer(DocState docState, FieldInfo fieldInfo, FieldInfos infos) 
      throws IOException {
    DocValuesConsumer docValuesConsumer = docValues.get(fieldInfo.name);
    if (docValuesConsumer != null) {
      return docValuesConsumer;
    }
    PerDocConsumer perDocConsumer = perDocConsumers.get(fieldInfo.getCodecId());
    if (perDocConsumer == null) {
      PerDocWriteState perDocWriteState = docState.docWriter.newPerDocWriteState(fieldInfo.getCodecId());
      SegmentCodecs codecs = perDocWriteState.segmentCodecs;
      assert codecs.codecs.length > fieldInfo.getCodecId();
      
      Codec codec = codecs.codecs[fieldInfo.getCodecId()];
      perDocConsumer = codec.docsConsumer(perDocWriteState);
      perDocConsumers.put(Integer.valueOf(fieldInfo.getCodecId()), perDocConsumer);
    }
    docValuesConsumer = perDocConsumer.addValuesField(fieldInfo);
    docValues.put(fieldInfo.name, docValuesConsumer);
    return docValuesConsumer;
  }

=======
>>>>>>> 641a5f1b
}<|MERGE_RESOLUTION|>--- conflicted
+++ resolved
@@ -27,16 +27,11 @@
 
 import org.apache.lucene.document.Document;
 import org.apache.lucene.document.Fieldable;
-<<<<<<< HEAD
 import org.apache.lucene.index.DocumentsWriterPerThread.DocState;
 import org.apache.lucene.index.codecs.Codec;
 import org.apache.lucene.index.codecs.PerDocConsumer;
 import org.apache.lucene.index.codecs.docvalues.DocValuesConsumer;
-import org.apache.lucene.index.values.PerDocFieldValues;
-import org.apache.lucene.store.Directory;
-=======
 import org.apache.lucene.util.ArrayUtil;
->>>>>>> 641a5f1b
 
 
 /**
@@ -293,67 +288,6 @@
     }
   }
 
-<<<<<<< HEAD
-  void quickSort(DocFieldProcessorPerField[] array, int lo, int hi) {
-    if (lo >= hi)
-      return;
-    else if (hi == 1+lo) {
-      if (array[lo].fieldInfo.name.compareTo(array[hi].fieldInfo.name) > 0) {
-        final DocFieldProcessorPerField tmp = array[lo];
-        array[lo] = array[hi];
-        array[hi] = tmp;
-      }
-      return;
-    }
-
-    int mid = (lo + hi) >>> 1;
-
-    if (array[lo].fieldInfo.name.compareTo(array[mid].fieldInfo.name) > 0) {
-      DocFieldProcessorPerField tmp = array[lo];
-      array[lo] = array[mid];
-      array[mid] = tmp;
-    }
-
-    if (array[mid].fieldInfo.name.compareTo(array[hi].fieldInfo.name) > 0) {
-      DocFieldProcessorPerField tmp = array[mid];
-      array[mid] = array[hi];
-      array[hi] = tmp;
-
-      if (array[lo].fieldInfo.name.compareTo(array[mid].fieldInfo.name) > 0) {
-        DocFieldProcessorPerField tmp2 = array[lo];
-        array[lo] = array[mid];
-        array[mid] = tmp2;
-      }
-    }
-
-    int left = lo + 1;
-    int right = hi - 1;
-
-    if (left >= right)
-      return;
-
-    DocFieldProcessorPerField partition = array[mid];
-
-    for (; ;) {
-      while (array[right].fieldInfo.name.compareTo(partition.fieldInfo.name) > 0)
-        --right;
-
-      while (left < right && array[left].fieldInfo.name.compareTo(partition.fieldInfo.name) <= 0)
-        ++left;
-
-      if (left < right) {
-        DocFieldProcessorPerField tmp = array[left];
-        array[left] = array[right];
-        array[right] = tmp;
-        --right;
-      } else {
-        break;
-      }
-    }
-
-    quickSort(array, lo, left);
-    quickSort(array, left + 1, hi);
-  }
   final private Map<String, DocValuesConsumer> docValues = new HashMap<String, DocValuesConsumer>();
   final private Map<Integer, PerDocConsumer> perDocConsumers = new HashMap<Integer, PerDocConsumer>();
 
@@ -378,6 +312,4 @@
     return docValuesConsumer;
   }
 
-=======
->>>>>>> 641a5f1b
 }