--- conflicted
+++ resolved
@@ -23,16 +23,9 @@
 import org.apache.lucene.index.IndexReader;
 import org.apache.lucene.index.Term;
 import org.apache.lucene.index.Terms;
-<<<<<<< HEAD
-import org.apache.lucene.queryParser.QueryParser; // for javadoc
-import org.apache.lucene.util.Attribute;
-import org.apache.lucene.util.AttributeImpl;
-import org.apache.lucene.util.PagedBytes;
-=======
 import org.apache.lucene.index.TermsEnum;
 import org.apache.lucene.queryParser.QueryParser;
 import org.apache.lucene.util.AttributeSource;
->>>>>>> 2ede77ba
 
 /**
  * An abstract {@link Query} that matches documents
@@ -71,79 +64,6 @@
   protected final String field;
   protected RewriteMethod rewriteMethod = CONSTANT_SCORE_AUTO_REWRITE_DEFAULT;
   transient int numberOfTerms = 0;
-<<<<<<< HEAD
-  
-  /** Add this {@link Attribute} to a {@link TermsEnum} returned by {@link #getTermsEnum}
-   * and update the boost on each returned term. This enables to control the boost factor
-   * for each matching term in {@link #SCORING_BOOLEAN_QUERY_REWRITE} or
-   * {@link TopTermsBooleanQueryRewrite} mode.
-   * {@link FuzzyQuery} is using this to take the edit distance into account.
-   */
-  public static interface BoostAttribute extends Attribute {
-    /** Sets the boost in this attribute */
-    public void setBoost(float boost);
-    /** Retrieves the boost, default is {@code 1.0f}. */
-    public float getBoost();
-    /** Sets the maximum boost for terms that would never get
-     * into the priority queue of {@link MultiTermQuery.TopTermsBooleanQueryRewrite}.
-     * This value is not changed by {@link AttributeImpl#clear}
-     * and not used in {@code equals()} and {@code hashCode()}.
-     * Do not change the value in the {@link TermsEnum}!
-     */
-    public void setMaxNonCompetitiveBoost(float maxNonCompetitiveBoost);
-    /** Retrieves the maximum boost that is not competitive,
-     * default is megative infinity. You can use this boost value
-     * as a hint when writing the {@link TermsEnum}.
-     */
-    public float getMaxNonCompetitiveBoost();
-  }
-
-  /** Implementation class for {@link BoostAttribute}. */
-  public static final class BoostAttributeImpl extends AttributeImpl implements BoostAttribute {
-    private float boost = 1.0f, maxNonCompetitiveBoost = Float.NEGATIVE_INFINITY;
-  
-    public void setBoost(float boost) {
-      this.boost = boost;
-    }
-    
-    public float getBoost() {
-      return boost;
-    }
-  
-    public void setMaxNonCompetitiveBoost(float maxNonCompetitiveBoost) {
-      this.maxNonCompetitiveBoost = maxNonCompetitiveBoost;
-    }
-    
-    public float getMaxNonCompetitiveBoost() {
-      return maxNonCompetitiveBoost;
-    }
-
-    @Override
-    public void clear() {
-      boost = 1.0f;
-    }
-
-    @Override
-    public boolean equals(Object other) {
-      if (this == other)
-        return true;
-      if (other instanceof BoostAttributeImpl)
-        return ((BoostAttributeImpl) other).boost == boost;
-      return false;
-    }
-
-    @Override
-    public int hashCode() {
-      return Float.floatToIntBits(boost);
-    }
-    
-    @Override
-    public void copyTo(AttributeImpl target) {
-      ((BoostAttribute) target).setBoost(boost);
-    }
-  }
-=======
->>>>>>> 2ede77ba
 
   /** Abstract class that defines how the query is rewritten. */
   public static abstract class RewriteMethod implements Serializable {
@@ -162,80 +82,11 @@
    *  exception.
    *
    *  @see #setRewriteMethod */
-<<<<<<< HEAD
-  public final static RewriteMethod CONSTANT_SCORE_FILTER_REWRITE = new ConstantScoreFilterRewrite();
-
-  private abstract static class BooleanQueryRewrite extends RewriteMethod {
-  
-    protected final int collectTerms(IndexReader reader, MultiTermQuery query, TermCollector collector) throws IOException {
-      final Fields fields = MultiFields.getFields(reader);
-      if (fields == null) {
-        // reader has no fields
-        return 0;
-      }
-
-      final Terms terms = fields.terms(query.field);
-      if (terms == null) {
-        // field does not exist
-        return 0;
-      }
-
-      final TermsEnum termsEnum = query.getTermsEnum(reader);
-      assert termsEnum != null;
-
-      if (termsEnum == TermsEnum.EMPTY)
-        return 0;
-      final BoostAttribute boostAtt =
-        termsEnum.attributes().addAttribute(BoostAttribute.class);
-      collector.boostAtt = boostAtt;
-      int count = 0;
-      BytesRef bytes;
-      while ((bytes = termsEnum.next()) != null) {
-        if (collector.collect(bytes, boostAtt.getBoost())) {
-          count++;
-        } else {
-          break;
-        }
-      }
-      collector.boostAtt = null;
-      return count;
-    }
-    
-    protected static abstract class TermCollector {
-      private BoostAttribute boostAtt = null;
-    
-      /** return false to stop collecting */
-      public abstract boolean collect(BytesRef bytes, float boost) throws IOException;
-      
-      /** set the minimum boost as a hint for the term producer */
-      protected final void setMaxNonCompetitiveBoost(float maxNonCompetitiveBoost) {
-        assert boostAtt != null;
-        boostAtt.setMaxNonCompetitiveBoost(maxNonCompetitiveBoost);
-      }
-    }
-  }
-  
-  private static class ScoringBooleanQueryRewrite extends BooleanQueryRewrite {
-    @Override
-    public Query rewrite(final IndexReader reader, final MultiTermQuery query) throws IOException {
-      final BooleanQuery result = new BooleanQuery(true);
-      final Term placeholderTerm = new Term(query.field);
-      query.incTotalNumberOfTerms(collectTerms(reader, query, new TermCollector() {
-        public boolean collect(BytesRef bytes, float boost) {
-          // add new TQ, we must clone the term, else it may get overwritten!
-          TermQuery tq = new TermQuery(placeholderTerm.createTerm(new BytesRef(bytes)));
-          tq.setBoost(query.getBoost() * boost); // set the boost
-          result.add(tq, BooleanClause.Occur.SHOULD); // add to query
-          return true;
-        }
-      }));
-=======
   public static final RewriteMethod CONSTANT_SCORE_FILTER_REWRITE = new RewriteMethod() {
     @Override
     public Query rewrite(IndexReader reader, MultiTermQuery query) {
       Query result = new ConstantScoreQuery(new MultiTermQueryWrapperFilter<MultiTermQuery>(query));
       result.setBoost(query.getBoost());
->>>>>>> 2ede77ba
       return result;
     }
 
@@ -258,106 +109,6 @@
    *  exceeds {@link BooleanQuery#getMaxClauseCount}.
    *
    *  @see #setRewriteMethod */
-<<<<<<< HEAD
-  public final static RewriteMethod SCORING_BOOLEAN_QUERY_REWRITE = new ScoringBooleanQueryRewrite();
-
-
-  /**
-   * Base rewrite method for collecting only the top terms
-   * via a priority queue.
-   */
-  public static abstract class TopTermsBooleanQueryRewrite extends BooleanQueryRewrite {
-    private final int size;
-    
-    /** 
-     * Create a TopTermsBooleanQueryRewrite for 
-     * at most <code>size</code> terms.
-     * <p>
-     * NOTE: if {@link BooleanQuery#getMaxClauseCount} is smaller than 
-     * <code>size</code>, then it will be used instead. 
-     */
-    public TopTermsBooleanQueryRewrite(int size) {
-      this.size = size;
-    }
-    
-    /** 
-     * Create a TopTermsBooleanQueryRewrite that is limited
-     * to at most {@link BooleanQuery#getMaxClauseCount} terms. 
-     */
-    public TopTermsBooleanQueryRewrite() {
-      this(Integer.MAX_VALUE);
-    }
-    
-    /** Return a suitable Query for a MultiTermQuery term. */
-    protected abstract Query getQuery(Term term);
-
-    @Override
-    public Query rewrite(final IndexReader reader, final MultiTermQuery query) throws IOException {
-      final int maxSize = Math.min(size, BooleanQuery.getMaxClauseCount());
-      final PriorityQueue<ScoreTerm> stQueue = new PriorityQueue<ScoreTerm>();
-      collectTerms(reader, query, new TermCollector() {
-        public boolean collect(BytesRef bytes, float boost) {
-          // ignore uncompetetive hits
-          if (stQueue.size() >= maxSize && boost <= stQueue.peek().boost)
-            return true;
-          // add new entry in PQ, we must clone the term, else it may get overwritten!
-          st.bytes.copy(bytes);
-          st.boost = boost;
-          stQueue.offer(st);
-          // possibly drop entries from queue
-          st = (stQueue.size() > maxSize) ? stQueue.poll() : new ScoreTerm();
-          setMaxNonCompetitiveBoost((stQueue.size() >= maxSize) ? stQueue.peek().boost : Float.NEGATIVE_INFINITY);
-          return true;
-        }
-        
-        // reusable instance
-        private ScoreTerm st = new ScoreTerm();
-      });
-      
-      final Term placeholderTerm = new Term(query.field);
-      final BooleanQuery bq = new BooleanQuery(true);
-      for (final ScoreTerm st : stQueue) {
-        // add new query, we must clone the term, else it may get overwritten!
-        Query tq = getQuery(placeholderTerm.createTerm(st.bytes));
-        tq.setBoost(query.getBoost() * st.boost); // set the boost
-        bq.add(tq, BooleanClause.Occur.SHOULD);   // add to query
-      }
-      query.incTotalNumberOfTerms(bq.clauses().size());
-      return bq;
-    }
-  
-    @Override
-    public int hashCode() {
-      final int prime = 17;
-      int result = 1;
-      result = prime * result + size;
-      return result;
-    }
-
-    @Override
-    public boolean equals(Object obj) {
-      if (this == obj) return true;
-      if (obj == null) return false;
-      if (getClass() != obj.getClass()) return false;
-      TopTermsBooleanQueryRewrite other = (TopTermsBooleanQueryRewrite) obj;
-      if (size != other.size) return false;
-      return true;
-    }
-  
-    private static class ScoreTerm implements Comparable<ScoreTerm> {
-      public final BytesRef bytes = new BytesRef();
-      public float boost;
-      
-      public int compareTo(ScoreTerm other) {
-        if (this.boost == other.boost)
-          // TODO: is it OK to use default compare here?
-          return other.bytes.compareTo(this.bytes);
-        else
-          return Float.compare(this.boost, other.boost);
-      }
-    }
-  }
-=======
   public final static RewriteMethod SCORING_BOOLEAN_QUERY_REWRITE = ScoringRewrite.SCORING_BOOLEAN_QUERY_REWRITE;
   
   /** Like {@link #SCORING_BOOLEAN_QUERY_REWRITE} except
@@ -371,7 +122,6 @@
    *
    *  @see #setRewriteMethod */
   public final static RewriteMethod CONSTANT_SCORE_BOOLEAN_QUERY_REWRITE = ScoringRewrite.CONSTANT_SCORE_BOOLEAN_QUERY_REWRITE;
->>>>>>> 2ede77ba
 
   /**
    * A rewrite method that first translates each term into
@@ -465,150 +215,7 @@
    *  Otherwise, {@link #CONSTANT_SCORE_FILTER_REWRITE} is
    *  used.
    */
-<<<<<<< HEAD
-  public static class ConstantScoreAutoRewrite extends BooleanQueryRewrite {
-
-    // Defaults derived from rough tests with a 20.0 million
-    // doc Wikipedia index.  With more than 350 terms in the
-    // query, the filter method is fastest:
-    public static int DEFAULT_TERM_COUNT_CUTOFF = 350;
-
-    // If the query will hit more than 1 in 1000 of the docs
-    // in the index (0.1%), the filter method is fastest:
-    public static double DEFAULT_DOC_COUNT_PERCENT = 0.1;
-
-    private int termCountCutoff = DEFAULT_TERM_COUNT_CUTOFF;
-    private double docCountPercent = DEFAULT_DOC_COUNT_PERCENT;
-
-    /** If the number of terms in this query is equal to or
-     *  larger than this setting then {@link
-     *  #CONSTANT_SCORE_FILTER_REWRITE} is used. */
-    public void setTermCountCutoff(int count) {
-      termCountCutoff = count;
-    }
-
-    /** @see #setTermCountCutoff */
-    public int getTermCountCutoff() {
-      return termCountCutoff;
-    }
-
-    /** If the number of documents to be visited in the
-     *  postings exceeds this specified percentage of the
-     *  maxDoc() for the index, then {@link
-     *  #CONSTANT_SCORE_FILTER_REWRITE} is used.
-     *  @param percent 0.0 to 100.0 */
-    public void setDocCountPercent(double percent) {
-      docCountPercent = percent;
-    }
-
-    /** @see #setDocCountPercent */
-    public double getDocCountPercent() {
-      return docCountPercent;
-    }
-
-    @Override
-    public Query rewrite(final IndexReader reader, final MultiTermQuery query) throws IOException {
-
-      // Get the enum and start visiting terms.  If we
-      // exhaust the enum before hitting either of the
-      // cutoffs, we use ConstantBooleanQueryRewrite; else,
-      // ConstantFilterRewrite:
-      final int docCountCutoff = (int) ((docCountPercent / 100.) * reader.maxDoc());
-      final int termCountLimit = Math.min(BooleanQuery.getMaxClauseCount(), termCountCutoff);
-
-      final CutOffTermCollector col = new CutOffTermCollector(reader, query.field, docCountCutoff, termCountLimit);
-      collectTerms(reader, query, col);
-      
-      if (col.hasCutOff) {
-        return CONSTANT_SCORE_FILTER_REWRITE.rewrite(reader, query);
-      } else if (col.termCount == 0) {
-        return new BooleanQuery(true);
-      } else {
-        final PagedBytes.Reader bytesReader = col.pendingTerms.freeze(false);
-        try {
-          final BooleanQuery bq = new BooleanQuery(true);
-          final Term placeholderTerm = new Term(query.field);
-          long start = col.startOffset;
-          for(int i = 0; i < col.termCount; i++) {
-            final BytesRef bytes = new BytesRef();
-            start = bytesReader.fillUsingLengthPrefix3(bytes, start);
-            bq.add(new TermQuery(placeholderTerm.createTerm(bytes)), BooleanClause.Occur.SHOULD);
-          }
-          // Strip scores
-          final Query result = new ConstantScoreQuery(new QueryWrapperFilter(bq));
-          result.setBoost(query.getBoost());
-          query.incTotalNumberOfTerms(col.termCount);
-          return result;
-        } finally {
-          bytesReader.close();
-        }
-      }
-    }
-    
-    private static final class CutOffTermCollector extends TermCollector {
-      CutOffTermCollector(IndexReader reader, String field, int docCountCutoff, int termCountLimit) {
-        this.reader = reader;
-        this.field = field;
-        this.docCountCutoff = docCountCutoff;
-        this.termCountLimit = termCountLimit;
-      }
-    
-      public boolean collect(BytesRef bytes, float boost) throws IOException {
-        termCount++;
-        if (termCount >= termCountLimit || docVisitCount >= docCountCutoff) {
-          hasCutOff = true;
-          return false;
-        }
-        pendingTerms.copyUsingLengthPrefix(bytes);
-        // Loading the TermInfo from the terms dict here
-        // should not be costly, because 1) the
-        // query/filter will load the TermInfo when it
-        // runs, and 2) the terms dict has a cache:
-        docVisitCount += reader.docFreq(field, bytes);
-        return true;
-      }
-      
-      int docVisitCount = 0;
-      boolean hasCutOff = false;
-      int termCount = 0;
-      
-      final IndexReader reader;
-      final String field;
-      final int docCountCutoff, termCountLimit;
-      final PagedBytes pendingTerms = new PagedBytes(15); // max term size is 32 KiB
-      final long startOffset = pendingTerms.getPointer();
-    }
-
-    @Override
-    public int hashCode() {
-      final int prime = 1279;
-      return (int) (prime * termCountCutoff + Double.doubleToLongBits(docCountPercent));
-    }
-
-    @Override
-    public boolean equals(Object obj) {
-      if (this == obj)
-        return true;
-      if (obj == null)
-        return false;
-      if (getClass() != obj.getClass())
-        return false;
-
-      ConstantScoreAutoRewrite other = (ConstantScoreAutoRewrite) obj;
-      if (other.termCountCutoff != termCountCutoff) {
-        return false;
-      }
-
-      if (Double.doubleToLongBits(other.docCountPercent) != Double.doubleToLongBits(docCountPercent)) {
-        return false;
-      }
-      
-      return true;
-    }
-  }
-=======
   public static class ConstantScoreAutoRewrite extends org.apache.lucene.search.ConstantScoreAutoRewrite {}
->>>>>>> 2ede77ba
 
   /** Read-only default instance of {@link
    *  ConstantScoreAutoRewrite}, with {@link
@@ -657,10 +264,6 @@
    *  field does exist).  This method should not return null
    *  (should instead return {@link TermsEnum#EMPTY} if no
    *  terms match).  The TermsEnum must already be
-<<<<<<< HEAD
-   *  positioned to the first matching term. */
-  protected abstract TermsEnum getTermsEnum(IndexReader reader) throws IOException;
-=======
    *  positioned to the first matching term.
    * The given {@link AttributeSource} is passed by the {@link RewriteMethod} to
    * provide attributes, the rewrite method uses to inform about e.g. maximum competitive boosts.
@@ -675,7 +278,6 @@
   protected final TermsEnum getTermsEnum(Terms terms) throws IOException {
     return getTermsEnum(terms, new AttributeSource());
   }
->>>>>>> 2ede77ba
 
   /**
    * Expert: Return the number of unique terms visited during execution of the query.
