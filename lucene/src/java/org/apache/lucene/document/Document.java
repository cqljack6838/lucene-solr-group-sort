--- conflicted
+++ resolved
@@ -61,28 +61,11 @@
         throw new UnsupportedOperationException();
       }
 
-<<<<<<< HEAD
-  /** Returns, at indexing time, the boost factor as set by {@link #setBoost(float)}. 
-   *
-   * <p>Note that once a document is indexed this value is no longer available
-   * from the index.  At search time, for retrieved documents, this method always 
-   * returns 1. This however does not mean that the boost value set at  indexing 
-   * time was ignored - it was just combined with other indexing time factors and 
-   * stored elsewhere, for better indexing and search performance. (For more 
-   * information see the "norm(t,d)" part of the scoring formula in 
-   * {@link org.apache.lucene.search.similarities.Similarity Similarity}.)
-   *
-   * @see #setBoost(float)
-   */
-  public float getBoost() {
-    return boost;
-=======
       @Override
       public IndexableField next() {
         return fields.get(fieldUpto++);
       }
     };
->>>>>>> 34c8a2b4
   }
 
   /**
