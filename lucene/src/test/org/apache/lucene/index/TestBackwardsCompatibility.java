--- conflicted
+++ resolved
@@ -24,10 +24,6 @@
 import java.io.IOException;
 import java.io.InputStream;
 import java.io.OutputStream;
-<<<<<<< HEAD
-import java.io.ByteArrayOutputStream;
-=======
->>>>>>> 2ede77ba
 import java.io.PrintStream;
 import java.util.Arrays;
 import java.util.Enumeration;
@@ -151,14 +147,6 @@
   
   /** This test checks that *only* IndexFormatTooOldExceptions are throws when you open and operate on too old indexes! */
   public void testUnsupportedOldIndexes() throws Exception {
-<<<<<<< HEAD
-    final Random rnd = newRandom();
-    for(int i=0;i<unsupportedNames.length;i++) {
-      unzip(getDataFile("unsupported." + unsupportedNames[i] + ".zip"), unsupportedNames[i]);
-
-      String fullPath = fullDir(unsupportedNames[i]);
-      Directory dir = FSDirectory.open(new File(fullPath));
-=======
     for(int i=0;i<unsupportedNames.length;i++) {
       if (VERBOSE) {
         System.out.println("TEST: index " + unsupportedNames[i]);
@@ -167,7 +155,6 @@
 
       String fullPath = fullDir(unsupportedNames[i]);
       Directory dir = newFSDirectory(new File(fullPath));
->>>>>>> 2ede77ba
 
       IndexReader reader = null;
       IndexWriter writer = null;
@@ -182,20 +169,12 @@
       }
 
       try {
-<<<<<<< HEAD
-        writer = new IndexWriter(dir, new IndexWriterConfig(
-=======
         writer = new IndexWriter(dir, newIndexWriterConfig(
->>>>>>> 2ede77ba
           TEST_VERSION_CURRENT, new MockAnalyzer())
           .setMergeScheduler(new SerialMergeScheduler()) // no threads!
         );
         // TODO: Make IndexWriter fail on open!
-<<<<<<< HEAD
-        if (rnd.nextBoolean()) {
-=======
         if (random.nextBoolean()) {
->>>>>>> 2ede77ba
           writer.optimize();
         } else {
           reader = writer.getReader();
@@ -203,12 +182,6 @@
         fail("IndexWriter creation should not pass for "+unsupportedNames[i]);
       } catch (IndexFormatTooOldException e) {
         // pass
-<<<<<<< HEAD
-      } finally {
-        if (reader != null) reader.close();
-        reader = null;
-        if (writer != null) writer.close();
-=======
         if (VERBOSE) {
           System.out.println("TEST: got expected exc:");
           e.printStackTrace(System.out);
@@ -226,7 +199,6 @@
             writer.close(false);
           }
         }
->>>>>>> 2ede77ba
         writer = null;
       }
       
@@ -247,11 +219,7 @@
       unzip(getDataFile("index." + oldNames[i] + ".zip"), oldNames[i]);
 
       String fullPath = fullDir(oldNames[i]);
-<<<<<<< HEAD
-      Directory dir = FSDirectory.open(new File(fullPath));
-=======
       Directory dir = newFSDirectory(new File(fullPath));
->>>>>>> 2ede77ba
 
       IndexWriter w = new IndexWriter(dir, new IndexWriterConfig(
           TEST_VERSION_CURRENT, new MockAnalyzer()));
@@ -366,17 +334,10 @@
           assertEquals(numFields, fields.size());
           Field f =  d.getField("id");
           assertEquals(""+i, f.stringValue());
-<<<<<<< HEAD
 
           f = d.getField("utf8");
           assertEquals("Lu\uD834\uDD1Ece\uD834\uDD60ne \u0000 \u2620 ab\ud917\udc17cd", f.stringValue());
 
-=======
-
-          f = d.getField("utf8");
-          assertEquals("Lu\uD834\uDD1Ece\uD834\uDD60ne \u0000 \u2620 ab\ud917\udc17cd", f.stringValue());
-
->>>>>>> 2ede77ba
           f =  d.getField("autf8");
           assertEquals("Lu\uD834\uDD1Ece\uD834\uDD60ne \u0000 \u2620 ab\ud917\udc17cd", f.stringValue());
       
@@ -386,13 +347,10 @@
           f = d.getField("fie\u2C77ld");
           assertEquals("field with non-ascii name", f.stringValue());
         }
-<<<<<<< HEAD
-=======
 
         TermFreqVector tfv = reader.getTermFreqVector(i, "utf8");
         assertNotNull("docID=" + i + " index=" + dirName, tfv);
         assertTrue(tfv instanceof TermPositionVector);
->>>>>>> 2ede77ba
       } else
         // Only ID 7 is deleted
         assertEquals(7, i);
