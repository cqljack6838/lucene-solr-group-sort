--- conflicted
+++ resolved
@@ -27,18 +27,11 @@
 import org.apache.lucene.index.IndexReader;
 import org.apache.lucene.index.RandomIndexWriter;
 import org.apache.lucene.index.Term;
-<<<<<<< HEAD
-import org.apache.lucene.store.RAMDirectory;
-
-public class TestTermScorer extends LuceneTestCase {
-  protected RAMDirectory directory;
-=======
 import org.apache.lucene.index.SlowMultiReaderWrapper;
 import org.apache.lucene.store.Directory;
 
 public class TestTermScorer extends LuceneTestCase {
   protected Directory directory;
->>>>>>> 2ede77ba
   private static final String FIELD = "field";
   
   protected String[] values = new String[] {"all", "dogs dogs", "like",
@@ -46,26 +39,6 @@
   protected IndexSearcher indexSearcher;
   protected IndexReader indexReader;
   
-<<<<<<< HEAD
-  public TestTermScorer(String s) {
-    super(s);
-  }
-  
-  @Override
-  protected void setUp() throws Exception {
-    super.setUp();
-    directory = new RAMDirectory();
-    
-    RandomIndexWriter writer = new RandomIndexWriter(newRandom(), directory);
-    for (int i = 0; i < values.length; i++) {
-      Document doc = new Document();
-      doc
-          .add(new Field(FIELD, values[i], Field.Store.YES,
-              Field.Index.ANALYZED));
-      writer.addDocument(doc);
-    }
-    indexReader = writer.getReader();
-=======
   @Override
   public void setUp() throws Exception {
     super.setUp();
@@ -80,17 +53,12 @@
       writer.addDocument(doc);
     }
     indexReader = new SlowMultiReaderWrapper(writer.getReader());
->>>>>>> 2ede77ba
     writer.close();
     indexSearcher = new IndexSearcher(indexReader);
   }
   
   @Override
-<<<<<<< HEAD
-  protected void tearDown() throws Exception {
-=======
   public void tearDown() throws Exception {
->>>>>>> 2ede77ba
     indexSearcher.close();
     indexReader.close();
     directory.close();
