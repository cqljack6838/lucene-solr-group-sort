--- conflicted
+++ resolved
@@ -46,36 +46,16 @@
    * Create index and query for test cases.
    */
   @Override
-<<<<<<< HEAD
-  protected void setUp() throws Exception {
-    super.setUp();
-    Random rand = newRandom();
-    index = new RAMDirectory();
-    RandomIndexWriter writer = new RandomIndexWriter(rand, index);
-    RandomGen random = new RandomGen(rand);
-=======
   public void setUp() throws Exception {
     super.setUp();
     index = newDirectory();
     RandomIndexWriter writer = new RandomIndexWriter(random, index);
     RandomGen random = new RandomGen(this.random);
->>>>>>> 2ede77ba
     for (int i = 0; i < INDEX_SIZE; ++i) { // don't decrease; if to low the
                                            // problem doesn't show up
       Document doc = new Document();
       if ((i % 5) != 0) { // some documents must not have an entry in the first
                           // sort field
-<<<<<<< HEAD
-        doc.add(new Field("publicationDate_", random.getLuceneDate(),
-            Field.Store.YES, Field.Index.NOT_ANALYZED));
-      }
-      if ((i % 7) == 0) { // some documents to match the query (see below)
-        doc.add(new Field("content", "test", Field.Store.YES,
-            Field.Index.ANALYZED));
-      }
-      // every document has a defined 'mandant' field
-      doc.add(new Field("mandant", Integer.toString(i % 3), Field.Store.YES,
-=======
         doc.add(newField("publicationDate_", random.getLuceneDate(),
             Field.Store.YES, Field.Index.NOT_ANALYZED));
       }
@@ -85,7 +65,6 @@
       }
       // every document has a defined 'mandant' field
       doc.add(newField("mandant", Integer.toString(i % 3), Field.Store.YES,
->>>>>>> 2ede77ba
           Field.Index.NOT_ANALYZED));
       writer.addDocument(doc);
     }
@@ -95,11 +74,7 @@
   }
   
   @Override
-<<<<<<< HEAD
-  protected void tearDown() throws Exception {
-=======
   public void tearDown() throws Exception {
->>>>>>> 2ede77ba
     reader.close();
     index.close();
     super.tearDown();
@@ -143,12 +118,7 @@
     Sort custSort = new Sort(
         new SortField("publicationDate_", SortField.STRING),
         SortField.FIELD_SCORE);
-<<<<<<< HEAD
-    Searcher searcher = new MultiSearcher(new Searchable[] {
-        new CustomSearcher(reader, 0), new CustomSearcher(reader, 2)});
-=======
     Searcher searcher = new MultiSearcher(new CustomSearcher(reader, 0), new CustomSearcher(reader, 2));
->>>>>>> 2ede77ba
     // search and check hits
     matchHits(searcher, custSort);
   }
