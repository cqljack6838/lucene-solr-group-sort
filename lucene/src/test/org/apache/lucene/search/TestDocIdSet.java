--- conflicted
+++ resolved
@@ -100,13 +100,8 @@
   public void testNullDocIdSet() throws Exception {
     // Tests that if a Filter produces a null DocIdSet, which is given to
     // IndexSearcher, everything works fine. This came up in LUCENE-1754.
-<<<<<<< HEAD
-    Directory dir = new RAMDirectory();
-    RandomIndexWriter writer = new RandomIndexWriter(newRandom(), dir);
-=======
     Directory dir = newDirectory();
     RandomIndexWriter writer = new RandomIndexWriter(random, dir);
->>>>>>> 2ede77ba
     Document doc = new Document();
     doc.add(newField("c", "val", Store.NO, Index.NOT_ANALYZED_NO_NORMS));
     writer.addDocument(doc);
