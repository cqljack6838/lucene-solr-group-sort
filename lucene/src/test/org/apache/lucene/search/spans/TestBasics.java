--- conflicted
+++ resolved
@@ -28,13 +28,9 @@
 import org.apache.lucene.document.Document;
 import org.apache.lucene.document.Field;
 import org.apache.lucene.index.IndexReader;
-<<<<<<< HEAD
-import org.apache.lucene.index.RandomIndexWriter;
-=======
 import org.apache.lucene.index.Payload;
 import org.apache.lucene.index.RandomIndexWriter;
 import org.apache.lucene.index.SlowMultiReaderWrapper;
->>>>>>> 2ede77ba
 import org.apache.lucene.index.Term;
 import org.apache.lucene.search.BooleanClause;
 import org.apache.lucene.search.BooleanQuery;
@@ -45,10 +41,6 @@
 import org.apache.lucene.search.QueryUtils;
 import org.apache.lucene.search.TermQuery;
 import org.apache.lucene.store.Directory;
-<<<<<<< HEAD
-import org.apache.lucene.store.RAMDirectory;
-=======
->>>>>>> 2ede77ba
 import org.apache.lucene.util.English;
 import org.apache.lucene.util.LuceneTestCase;
 import org.apache.lucene.util._TestUtil;
@@ -71,18 +63,6 @@
  *
  */
 public class TestBasics extends LuceneTestCase {
-<<<<<<< HEAD
-  private IndexSearcher searcher;
-  private IndexReader reader;
-  private Directory directory;
-
-  @Override
-  protected void setUp() throws Exception {
-    super.setUp();
-    directory = new RAMDirectory();
-    RandomIndexWriter writer = new RandomIndexWriter(newRandom(), directory, 
-        new MockAnalyzer(MockTokenizer.SIMPLE, true));
-=======
   private static IndexSearcher searcher;
   private static IndexReader reader;
   private static Directory directory;
@@ -93,7 +73,6 @@
     RandomIndexWriter writer = new RandomIndexWriter(random, directory,
         newIndexWriterConfig(TEST_VERSION_CURRENT, new MockAnalyzer(MockTokenizer.SIMPLE, true, true))
         .setMaxBufferedDocs(_TestUtil.nextInt(random, 50, 1000)));
->>>>>>> 2ede77ba
     //writer.infoStream = System.out;
     for (int i = 0; i < 2000; i++) {
       Document doc = new Document();
@@ -105,17 +84,6 @@
     writer.close();
   }
 
-<<<<<<< HEAD
-  @Override
-  protected void tearDown() throws Exception {
-    searcher.close();
-    reader.close();
-    directory.close();
-    super.tearDown();
-  }
-
-
-=======
   @AfterClass
   public static void afterClass() throws Exception {
     searcher.close();
@@ -127,7 +95,6 @@
   }
 
   @Test
->>>>>>> 2ede77ba
   public void testTerm() throws Exception {
     Query query = new TermQuery(new Term("field", "seventy"));
     checkHits(query, new int[]
