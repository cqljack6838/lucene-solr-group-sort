/**
 * Licensed to the Apache Software Foundation (ASF) under one or more
 * contributor license agreements.  See the NOTICE file distributed with
 * this work for additional information regarding copyright ownership.
 * The ASF licenses this file to You under the Apache License, Version 2.0
 * (the "License"); you may not use this file except in compliance with
 * the License.  You may obtain a copy of the License at
 *
 *     http://www.apache.org/licenses/LICENSE-2.0
 *
 * Unless required by applicable law or agreed to in writing, software
 * distributed under the License is distributed on an "AS IS" BASIS,
 * WITHOUT WARRANTIES OR CONDITIONS OF ANY KIND, either express or implied.
 * See the License for the specific language governing permissions and
 * limitations under the License.
 */

package org.apache.solr.search.function;

import org.apache.lucene.search.DefaultSimilarity;
import org.apache.lucene.search.FieldCache;
import org.apache.lucene.search.Similarity;
import org.apache.solr.SolrTestCaseJ4;
import org.junit.BeforeClass;
import org.junit.Test;
<<<<<<< HEAD
=======
import org.junit.internal.runners.statements.Fail;
>>>>>>> 2ede77ba

import java.io.FileOutputStream;
import java.io.OutputStreamWriter;
import java.io.Writer;
import java.util.ArrayList;
import java.util.Arrays;
import java.util.List;
import java.util.Random;

import static org.junit.Assert.assertTrue;

/**
 * Tests some basic functionality of Solr while demonstrating good
 * Best Practices for using AbstractSolrTestCase
 */
public class TestFunctionQuery extends SolrTestCaseJ4 {
  @BeforeClass
  public static void beforeClass() throws Exception {
    initCore("solrconfig-functionquery.xml","schema11.xml");
  }

  
  String base = "external_foo_extf";
  static long start = System.currentTimeMillis();
  void makeExternalFile(String field, String contents, String charset) {
    String dir = h.getCore().getDataDir();
    String filename = dir + "/external_" + field + "." + (start++);
    try {
      Writer out = new OutputStreamWriter(new FileOutputStream(filename), charset);
      out.write(contents);
      out.close();
    } catch (Exception e) {
      throw new RuntimeException(e);
    }
  }


  void createIndex(String field, float... values) {
    // lrf.args.put("version","2.0");
    for (float val : values) {
      String s = Float.toString(val);
      if (field!=null) assertU(adoc("id", s, field, s));
      else assertU(adoc("id", s));
      // System.out.println("added doc for " + val);
    }
    assertU(optimize()); // squeeze out any possible deleted docs
  }

  // replace \0 with the field name and create a parseable string 
  public String func(String field, String template) {
    StringBuilder sb = new StringBuilder("_val_:\"");
    for (char ch : template.toCharArray()) {
      if (ch=='\0') {
        sb.append(field);
        continue;
      }
      if (ch=='"') sb.append('\\');
      sb.append(ch);
    }
    sb.append('"');
    return sb.toString();
  }

  void singleTest(String field, String funcTemplate, List<String> args, float... results) {
    String parseableQuery = func(field, funcTemplate);

    List<String> nargs = new ArrayList<String>(Arrays.asList("q", parseableQuery
            ,"fl", "*,score"
            ,"indent","on"
            ,"rows","100"));

    if (args != null) {
      for (String arg : args) {
        nargs.add(arg.replace("\0",field));
      }
    }

    List<String> tests = new ArrayList<String>();

    // Construct xpaths like the following:
    // "//doc[./float[@name='foo_pf']='10.0' and ./float[@name='score']='10.0']"

    for (int i=0; i<results.length; i+=2) {
      String xpath = "//doc[./float[@name='" + "id" + "']='"
              + results[i] + "' and ./float[@name='score']='"
              + results[i+1] + "']";
      tests.add(xpath);
    }

    assertQ(req(nargs.toArray(new String[]{}))
            , tests.toArray(new String[]{})
    );
  }

  void singleTest(String field, String funcTemplate, float... results) {
    singleTest(field, funcTemplate, null, results);
  }

  void doTest(String field) {
    // lrf.args.put("version","2.0");
    float[] vals = new float[] {
      100,-4,0,10,25,5
    };
    createIndex(field,vals);
    createIndex(null, 88);  // id with no value

    // test identity (straight field value)
    singleTest(field, "\0", 10,10);

    // test constant score
    singleTest(field,"1.414213", 10, 1.414213f);
    singleTest(field,"-1.414213", 10, -1.414213f);

    singleTest(field,"sum(\0,1)", 10, 11);
    singleTest(field,"sum(\0,\0)", 10, 20);
    singleTest(field,"sum(\0,\0,5)", 10, 25);

    singleTest(field,"sub(\0,1)", 10, 9);

    singleTest(field,"product(\0,1)", 10, 10);
    singleTest(field,"product(\0,-2,-4)", 10, 80);

    singleTest(field,"log(\0)",10,1, 100,2);
    singleTest(field,"sqrt(\0)",100,10, 25,5, 0,0);
    singleTest(field,"abs(\0)",10,10, -4,4);
    singleTest(field,"pow(\0,\0)",0,1, 5,3125);
    singleTest(field,"pow(\0,0.5)",100,10, 25,5, 0,0);
    singleTest(field,"div(1,\0)",-4,-.25f, 10,.1f, 100,.01f);
    singleTest(field,"div(1,1)",-4,1, 10,1);

    singleTest(field,"sqrt(abs(\0))",-4,2);
    singleTest(field,"sqrt(sum(29,\0))",-4,5);

    singleTest(field,"map(\0,0,0,500)",10,10, -4,-4, 0,500);
    singleTest(field,"map(\0,-4,5,500)",100,100, -4,500, 0,500, 5,500, 10,10, 25,25);

    singleTest(field,"scale(\0,-1,1)",-4,-1, 100,1, 0,-0.9230769f);
    singleTest(field,"scale(\0,-10,1000)",-4,-10, 100,1000, 0,28.846153f);

    // test that infinity doesn't mess up scale function
    singleTest(field,"scale(log(\0),-1000,1000)",100,1000);

    // test use of an ValueSourceParser plugin: nvl function
    singleTest(field,"nvl(\0,1)", 0, 1, 100, 100);
    
    // compose the ValueSourceParser plugin function with another function
    singleTest(field, "nvl(sum(0,\0),1)", 0, 1, 100, 100);

    // test simple embedded query
    singleTest(field,"query({!func v=\0})", 10, 10, 88, 0);
    // test default value for embedded query
    singleTest(field,"query({!lucene v='\0:[* TO *]'},8)", 88, 8);
    singleTest(field,"sum(query({!func v=\0},7.1),query({!func v=\0}))", 10, 20, 100, 200);
    // test with sub-queries specified by other request args
    singleTest(field,"query({!func v=$vv})", Arrays.asList("vv","\0"), 10, 10, 88, 0);
    singleTest(field,"query($vv)",Arrays.asList("vv","{!func}\0"), 10, 10, 88, 0);
    singleTest(field,"sum(query($v1,5),query($v1,7))",
            Arrays.asList("v1","\0:[* TO *]"),  88,12
            );

    purgeFieldCache(FieldCache.DEFAULT);   // avoid FC insanity
  }

  @Test
  public void testFunctions() {
    doTest("foo_pf");  // a plain float field
    doTest("foo_f");  // a sortable float field
    doTest("foo_tf");  // a trie float field
  }

  @Test
  public void testExternalField() {
    String field = "foo_extf";

    float[] ids = {100,-4,0,10,25,5,77,23,55,-78,-45,-24,63,78,94,22,34,54321,261,-627};

    createIndex(null,ids);

    // Unsorted field, largest first
    makeExternalFile(field, "54321=543210\n0=-999\n25=250","UTF-8");
    // test identity (straight field value)
    singleTest(field, "\0", 54321, 543210, 0,-999, 25,250, 100, 1);
    Object orig = FileFloatSource.onlyForTesting;
    singleTest(field, "log(\0)");
    // make sure the values were cached
    assertTrue(orig == FileFloatSource.onlyForTesting);
    singleTest(field, "sqrt(\0)");
    assertTrue(orig == FileFloatSource.onlyForTesting);

    makeExternalFile(field, "0=1","UTF-8");
    assertU(adoc("id", "10000")); // will get same reader if no index change
    assertU(commit());   
    singleTest(field, "sqrt(\0)");
    assertTrue(orig != FileFloatSource.onlyForTesting);


    Random r = random;
    for (int i=0; i<10; i++) {   // do more iterations for a thorough test
      int len = r.nextInt(ids.length+1);
      boolean sorted = r.nextBoolean();
      // shuffle ids
      for (int j=0; j<ids.length; j++) {
        int other=r.nextInt(ids.length);
        float v=ids[0];
        ids[0] = ids[other];
        ids[other] = v;
      }

      if (sorted) {
        // sort only the first elements
        Arrays.sort(ids,0,len);
      }

      // make random values
      float[] vals = new float[len];
      for (int j=0; j<len; j++) {
        vals[j] = r.nextInt(200)-100;
      }

      // make and write the external file
      StringBuilder sb = new StringBuilder();
      for (int j=0; j<len; j++) {
        sb.append("" + ids[j] + "=" + vals[j]+"\n");        
      }
      makeExternalFile(field, sb.toString(),"UTF-8");

      // make it visible
      assertU(adoc("id", "10001")); // will get same reader if no index change
      assertU(commit());

      // test it
      float[] answers = new float[ids.length*2];
      for (int j=0; j<len; j++) {
        answers[j*2] = ids[j];
        answers[j*2+1] = vals[j];
      }
      for (int j=len; j<ids.length; j++) {
        answers[j*2] = ids[j];
        answers[j*2+1] = 1;  // the default values
      }

      singleTest(field, "\0", answers);
      // System.out.println("Done test "+i);
    }

    purgeFieldCache(FieldCache.DEFAULT);   // avoid FC insanity    
  }

  @Test
  public void testGeneral() throws Exception {
    clearIndex();
    
    assertU(adoc("id","1", "a_tdt","2009-08-31T12:10:10.123Z", "b_tdt","2009-08-31T12:10:10.124Z"));
    assertU(adoc("id","2", "a_t","how now brown cow"));
    assertU(commit()); // create more than one segment
    assertU(adoc("id","3", "a_t","brown cow"));
    assertU(adoc("id","4"));
    assertU(commit()); // create more than one segment
    assertU(adoc("id","5"));
    assertU(adoc("id","6", "a_t","cow cow cow cow cow"));
    assertU(commit());

    // test relevancy functions
    assertQ(req("fl","*,score","q", "{!func}numdocs()", "fq","id:6"), "//float[@name='score']='6.0'");
    assertQ(req("fl","*,score","q", "{!func}maxdoc()", "fq","id:6"), "//float[@name='score']='6.0'");
    assertQ(req("fl","*,score","q", "{!func}docfreq(a_t,cow)", "fq","id:6"), "//float[@name='score']='3.0'");
    assertQ(req("fl","*,score","q", "{!func}docfreq('a_t','cow')", "fq","id:6"), "//float[@name='score']='3.0'");
    assertQ(req("fl","*,score","q", "{!func}docfreq($field,$value)", "fq","id:6", "field","a_t", "value","cow"), "//float[@name='score']='3.0'");
    assertQ(req("fl","*,score","q", "{!func}termfreq(a_t,cow)", "fq","id:6"), "//float[@name='score']='5.0'");
    Similarity similarity = new DefaultSimilarity();
    assertQ(req("fl","*,score","q", "{!func}idf(a_t,cow)", "fq","id:6"),
        "//float[@name='score']='" + similarity.idf(3,6)  + "'");
    assertQ(req("fl","*,score","q", "{!func}tf(a_t,cow)", "fq","id:6"),
        "//float[@name='score']='" + similarity.tf(5)  + "'");
    assertQ(req("fl","*,score","q", "{!func}norm(a_t)", "fq","id:2"),
        "//float[@name='score']='" + similarity.lengthNorm("a_t",4)  + "'");  // sqrt(4)==2 and is exactly representable when quantized to a byte

    // test that ord and rord are working on a global index basis, not just
    // at the segment level (since Lucene 2.9 has switched to per-segment searching)
    assertQ(req("fl","*,score","q", "{!func}ord(id)", "fq","id:6"), "//float[@name='score']='6.0'");
    assertQ(req("fl","*,score","q", "{!func}top(ord(id))", "fq","id:6"), "//float[@name='score']='6.0'");
    assertQ(req("fl","*,score","q", "{!func}rord(id)", "fq","id:1"),"//float[@name='score']='6.0'");
    assertQ(req("fl","*,score","q", "{!func}top(rord(id))", "fq","id:1"),"//float[@name='score']='6.0'");


    // test that we can subtract dates to millisecond precision
    assertQ(req("fl","*,score","q", "{!func}ms(a_tdt,b_tdt)", "fq","id:1"), "//float[@name='score']='-1.0'");
    assertQ(req("fl","*,score","q", "{!func}ms(b_tdt,a_tdt)", "fq","id:1"), "//float[@name='score']='1.0'");
    assertQ(req("fl","*,score","q", "{!func}ms(2009-08-31T12:10:10.125Z,2009-08-31T12:10:10.124Z)", "fq","id:1"), "//float[@name='score']='1.0'");
    assertQ(req("fl","*,score","q", "{!func}ms(2009-08-31T12:10:10.124Z,a_tdt)", "fq","id:1"), "//float[@name='score']='1.0'");
    assertQ(req("fl","*,score","q", "{!func}ms(2009-08-31T12:10:10.125Z,b_tdt)", "fq","id:1"), "//float[@name='score']='1.0'");

    assertQ(req("fl","*,score","q", "{!func}ms(2009-08-31T12:10:10.125Z/SECOND,2009-08-31T12:10:10.124Z/SECOND)", "fq","id:1"), "//float[@name='score']='0.0'");

    // test that we can specify "NOW"
    assertQ(req("fl","*,score","q", "{!func}ms(NOW)", "NOW","1000"), "//float[@name='score']='1000.0'");


    for (int i=100; i<112; i++) {
      assertU(adoc("id",""+i, "text","batman"));
    }
    assertU(commit());
    assertU(adoc("id","120", "text","batman superman"));   // in a segment by itself
    assertU(commit());

    // batman and superman have the same idf in single-doc segment, but very different in the complete index.
    String q ="{!func}query($qq)";
    String fq="id:120"; 
    assertQ(req("fl","*,score","q", q, "qq","text:batman", "fq",fq), "//float[@name='score']<'1.0'");
    assertQ(req("fl","*,score","q", q, "qq","text:superman", "fq",fq), "//float[@name='score']>'1.0'");

    // test weighting through a function range query
    assertQ(req("fl","*,score", "q", "{!frange l=1 u=10}query($qq)", "qq","text:superman"), "//*[@numFound='1']");

    // test weighting through a complex function
    q ="{!func}sub(div(sum(0.0,product(1,query($qq))),1),0)";
    assertQ(req("fl","*,score","q", q, "qq","text:batman", "fq",fq), "//float[@name='score']<'1.0'");
    assertQ(req("fl","*,score","q", q, "qq","text:superman", "fq",fq), "//float[@name='score']>'1.0'");


<<<<<<< HEAD
    purgeFieldCache(FieldCache.DEFAULT);   // avoid FC insanity
=======
    // test full param dereferencing
    assertQ(req("fl","*,score","q", "{!func}add($v1,$v2)", "v1","add($v3,$v4)", "v2","1", "v3","2", "v4","5"
        , "fq","id:1"), "//float[@name='score']='8.0'");

    // test ability to parse multiple values
    assertQ(req("fl","*,score","q", "{!func}dist(2,vector(1,1),$pt)", "pt","3,1"
        , "fq","id:1"), "//float[@name='score']='2.0'");

    // test that extra stuff after a function causes an error
    try {
      assertQ(req("fl","*,score","q", "{!func}10 wow dude ignore_exception"));
      fail();
    } catch (Exception e) {
      // OK
    }

    purgeFieldCache(FieldCache.DEFAULT);   // avoid FC insanity
  }

  @Test
  public void testSortByFunc() throws Exception {
    assertU(adoc("id", "1", "const_s", "xx", "x_i", "100", "1_s", "a"));
    assertU(adoc("id", "2", "const_s", "xx", "x_i", "300", "1_s", "c"));
    assertU(adoc("id", "3", "const_s", "xx", "x_i", "200", "1_s", "b"));
    assertU(commit());

    String desc = "/response/docs==[{'x_i':300},{'x_i':200},{'x_i':100}]";
    String asc =  "/response/docs==[{'x_i':100},{'x_i':200},{'x_i':300}]";

    String threeonetwo =  "/response/docs==[{'x_i':200},{'x_i':100},{'x_i':300}]";

    String q = "id:[1 TO 3]";
    assertJQ(req("q",q,  "fl","x_i", "sort","add(x_i,x_i) desc")
      ,desc
    );

    // param sub of entire function
    assertJQ(req("q",q,  "fl","x_i", "sort", "const_s asc, $x asc", "x","add(x_i,x_i)")
      ,asc
    );

    // multiple functions
    assertJQ(req("q",q,  "fl","x_i", "sort", "$x asc, const_s asc, $y desc", "x", "5", "y","add(x_i,x_i)")
      ,desc
    );

    // multiple functions inline
    assertJQ(req("q",q,  "fl","x_i", "sort", "add( 10 , 10 ) asc, const_s asc, add(x_i , $const) desc", "const","50")
      ,desc
    );

    // test function w/ local params + func inline
    assertJQ(req("q",q,  "fl","x_i", 
                 "sort", "const_s asc, {!key=foo}add(x_i,x_i) desc")
             ,desc
    );
    assertJQ(req("q",q,  "fl","x_i", 
                 "sort", "{!key=foo}add(x_i,x_i) desc, const_s asc")
             ,desc
    );

    // test multiple functions w/ local params + func inline
    assertJQ(req("q",q,  "fl","x_i", "sort", "{!key=bar}add(10,20) asc, const_s asc, {!key=foo}add(x_i,x_i) desc")
      ,desc
    );

    // test multiple functions w/ local param value not inlined
    assertJQ(req("q",q,  "fl","x_i", "sort", "{!key=bar v=$s1} asc, {!key=foo v=$s2} desc", "s1","add(3,4)", "s2","add(x_i,5)")
      ,desc
    );

    // no space between inlined localparams and sort order
    assertJQ(req("q",q,  "fl","x_i", "sort", "{!key=bar v=$s1}asc,const_s asc,{!key=foo v=$s2}desc", "s1","add(3,4)", "s2","add(x_i,5)")
      ,desc
    );

    // field name that isn't a legal java Identifier 
    // and starts with a number to trick function parser
    assertJQ(req("q",q,  "fl","x_i", "sort", "1_s asc")
             ,asc
    );

    // really ugly field name that isn't a java Id, and can't be 
    // parsed as a func, but sorted fine in Solr 1.4
    assertJQ(req("q",q,  "fl","x_i", 
                 "sort", "[]_s asc, {!key=foo}add(x_i,x_i) desc")
             ,desc
    );
    // use localparms to sort by a lucene query, then a function
    assertJQ(req("q",q,  "fl","x_i", 
                 "sort", "{!lucene v='id:3'}desc, {!key=foo}add(x_i,x_i) asc")
             ,threeonetwo
    );


>>>>>>> 2ede77ba
  }

  @Test
  public void testDegreeRads() throws Exception {    
    assertU(adoc("id", "1", "x_td", "0", "y_td", "0"));
    assertU(adoc("id", "2", "x_td", "90", "y_td", String.valueOf(Math.PI / 2)));
    assertU(adoc("id", "3", "x_td", "45", "y_td", String.valueOf(Math.PI / 4)));


    assertU(commit());
    assertQ(req("fl", "*,score", "q", "{!func}rad(x_td)", "fq", "id:1"), "//float[@name='score']='0.0'");
    assertQ(req("fl", "*,score", "q", "{!func}rad(x_td)", "fq", "id:2"), "//float[@name='score']='" + (float) (Math.PI / 2) + "'");
    assertQ(req("fl", "*,score", "q", "{!func}rad(x_td)", "fq", "id:3"), "//float[@name='score']='" + (float) (Math.PI / 4) + "'");

    assertQ(req("fl", "*,score", "q", "{!func}deg(y_td)", "fq", "id:1"), "//float[@name='score']='0.0'");
    assertQ(req("fl", "*,score", "q", "{!func}deg(y_td)", "fq", "id:2"), "//float[@name='score']='90.0'");
    assertQ(req("fl", "*,score", "q", "{!func}deg(y_td)", "fq", "id:3"), "//float[@name='score']='45.0'");
  }

  @Test
  public void testStrDistance() throws Exception {
    assertU(adoc("id", "1", "x_s", "foil"));
    assertU(commit());
    assertQ(req("fl", "*,score", "q", "{!func}strdist(x_s, 'foit', edit)", "fq", "id:1"), "//float[@name='score']='0.75'");
    assertQ(req("fl", "*,score", "q", "{!func}strdist(x_s, 'foit', jw)", "fq", "id:1"), "//float[@name='score']='0.8833333'");
    assertQ(req("fl", "*,score", "q", "{!func}strdist(x_s, 'foit', ngram, 2)", "fq", "id:1"), "//float[@name='score']='0.875'");
  }

  public void dofunc(String func, double val) throws Exception {
    // String sval = Double.toString(val);
    String sval = Float.toString((float)val);

    assertQ(req("fl", "*,score", "defType","func", "fq","id:1", "q",func),
            "//float[@name='score']='" + sval + "'");
  }

  @Test
  public void testFuncs() throws Exception {
    assertU(adoc("id", "1", "foo_d", "9"));
    assertU(commit());    

    dofunc("1.0", 1.0);
    dofunc("e()", Math.E);
    dofunc("pi()", Math.PI);
    dofunc("add(2,3)", 2+3);
    dofunc("mul(2,3)", 2*3);
    dofunc("rad(45)", Math.toRadians(45));
    dofunc("deg(.5)", Math.toDegrees(.5));
    dofunc("sqrt(9)", Math.sqrt(9));
    dofunc("cbrt(8)", Math.cbrt(8));
    dofunc("log(100)", Math.log10(100));
    dofunc("ln(3)", Math.log(3));
    dofunc("exp(1)", Math.exp(1));
    dofunc("sin(.5)", Math.sin(.5));
    dofunc("cos(.5)", Math.cos(.5));
    dofunc("tan(.5)", Math.tan(.5));
    dofunc("asin(.5)", Math.asin(.5));
    dofunc("acos(.5)", Math.acos(.5));
    dofunc("atan(.5)", Math.atan(.5));
    dofunc("sinh(.5)", Math.sinh(.5));
    dofunc("cosh(.5)", Math.cosh(.5));
    dofunc("tanh(.5)", Math.tanh(.5));
    dofunc("ceil(2.3)", Math.ceil(2.3));
    dofunc("floor(2.3)", Math.floor(2.3));
    dofunc("rint(2.3)", Math.rint(2.3));
    dofunc("pow(2,0.5)", Math.pow(2,0.5));
    dofunc("hypot(3,4)", Math.hypot(3,4));
    dofunc("atan2(.25,.5)", Math.atan2(.25,.5));
  }


}<|MERGE_RESOLUTION|>--- conflicted
+++ resolved
@@ -23,10 +23,7 @@
 import org.apache.solr.SolrTestCaseJ4;
 import org.junit.BeforeClass;
 import org.junit.Test;
-<<<<<<< HEAD
-=======
 import org.junit.internal.runners.statements.Fail;
->>>>>>> 2ede77ba
 
 import java.io.FileOutputStream;
 import java.io.OutputStreamWriter;
@@ -347,9 +344,6 @@
     assertQ(req("fl","*,score","q", q, "qq","text:superman", "fq",fq), "//float[@name='score']>'1.0'");
 
 
-<<<<<<< HEAD
-    purgeFieldCache(FieldCache.DEFAULT);   // avoid FC insanity
-=======
     // test full param dereferencing
     assertQ(req("fl","*,score","q", "{!func}add($v1,$v2)", "v1","add($v3,$v4)", "v2","1", "v3","2", "v4","5"
         , "fq","id:1"), "//float[@name='score']='8.0'");
@@ -445,7 +439,6 @@
     );
 
 
->>>>>>> 2ede77ba
   }
 
   @Test
