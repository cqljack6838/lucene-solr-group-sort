/**
 * Licensed to the Apache Software Foundation (ASF) under one or more
 * contributor license agreements.  See the NOTICE file distributed with
 * this work for additional information regarding copyright ownership.
 * The ASF licenses this file to You under the Apache License, Version 2.0
 * (the "License"); you may not use this file except in compliance with
 * the License.  You may obtain a copy of the License at
 *
 *     http://www.apache.org/licenses/LICENSE-2.0
 *
 * Unless required by applicable law or agreed to in writing, software
 * distributed under the License is distributed on an "AS IS" BASIS,
 * WITHOUT WARRANTIES OR CONDITIONS OF ANY KIND, either express or implied.
 * See the License for the specific language governing permissions and
 * limitations under the License.
 */

package org.apache.solr.update.processor;

import java.util.ArrayList;
import java.util.HashMap;
import java.util.Map;

import org.apache.solr.SolrTestCaseJ4;
import org.apache.solr.common.params.MultiMapSolrParams;
import org.apache.solr.common.params.SolrParams;
import org.apache.solr.common.params.UpdateParams;
import org.apache.solr.common.util.NamedList;
import org.apache.solr.common.util.ContentStream;
import org.apache.solr.common.util.ContentStreamBase;
import org.apache.solr.core.SolrCore;
import org.apache.solr.handler.XmlUpdateRequestHandler;
import org.apache.solr.request.SolrQueryRequest;
import org.apache.solr.request.SolrQueryRequestBase;
import org.apache.solr.response.SolrQueryResponse;
import org.junit.Before;
import org.junit.BeforeClass;
import org.junit.Test;

import static org.junit.Assert.*;

/**
 * 
 */
public class SignatureUpdateProcessorFactoryTest extends SolrTestCaseJ4 {

  /** modified by tests as needed */
  private String processor = "dedupe";

  @BeforeClass
  public static void beforeClass() throws Exception {
    initCore("solrconfig.xml", "schema12.xml");
  }

  @Override
  @Before
  public void setUp() throws Exception {
    super.setUp();
    clearIndex();
    assertU(commit());
    processor = "dedupe"; // set the default that most tests expect
  }

<<<<<<< HEAD
=======
  void checkNumDocs(int n) {
    SolrQueryRequest req = req();
    try {
      assertEquals(n, req.getSearcher().getReader().numDocs());
    } finally {
      req.close();
    }
  }

>>>>>>> 2ede77ba
  @Test
  public void testDupeDetection() throws Exception {
    SolrCore core = h.getCore();
    UpdateRequestProcessorChain chained = core.getUpdateProcessingChain(
        "dedupe");
    SignatureUpdateProcessorFactory factory = ((SignatureUpdateProcessorFactory) chained
        .getFactories()[0]);
    factory.setEnabled(true);
    assertNotNull(chained);

    addDoc(adoc("id", "1a", "v_t", "Hello Dude man!", "name", "ali babi'"));
    addDoc(adoc("id", "2a", "name", "ali babi", "v_t", "Hello Dude man . -"));

    addDoc(commit());

    addDoc(adoc("name", "ali babi'", "id", "3a", "v_t", "Hello Dude man!"));

    addDoc(commit());

    checkNumDocs(1);

    addDoc(adoc("id", "3b", "v_t", "Hello Dude man!", "t_field",
        "fake value galore"));

    addDoc(commit());

    checkNumDocs(2);

    assertU(adoc("id", "5a", "name", "ali babi", "v_t", "MMMMM"));

    addDoc(delI("5a"));

    addDoc(adoc("id", "5a", "name", "ali babi", "v_t", "MMMMM"));

    addDoc(commit());

    checkNumDocs(3);

    addDoc(adoc("id", "same", "name", "baryy white", "v_t", "random1"));
    addDoc(adoc("id", "same", "name", "bishop black", "v_t", "random2"));

    addDoc(commit());

    checkNumDocs(4);
    factory.setEnabled(false);
  }

  @Test
  public void testMultiThreaded() throws Exception {
    UpdateRequestProcessorChain chained = h.getCore().getUpdateProcessingChain(
        "dedupe");
    SignatureUpdateProcessorFactory factory = ((SignatureUpdateProcessorFactory) chained
        .getFactories()[0]);
    factory.setEnabled(true);
    Thread[] threads = null;
    Thread[] threads2 = null;

    threads = new Thread[7];
    for (int i = 0; i < threads.length; i++) {
      threads[i] = new Thread() {

        public void run() {
          for (int i = 0; i < 30; i++) {
            // h.update(adoc("id", Integer.toString(1+ i), "v_t",
            // "Goodbye Dude girl!"));
            try {
              addDoc(adoc("id", Integer.toString(1 + i), "v_t",
                  "Goodbye Dude girl!"));
            } catch (Exception e) {
              throw new RuntimeException(e);
            }
          }
        }
      };

      threads[i].setName("testThread-" + i);
    }

    threads2 = new Thread[3];
    for (int i = 0; i < threads2.length; i++) {
      threads2[i] = new Thread() {

        public void run() {
          for (int i = 0; i < 10; i++) {
            // h.update(adoc("id" , Integer.toString(1+ i + 10000), "v_t",
            // "Goodbye Dude girl"));
            // h.update(commit());
            try {
              addDoc(adoc("id", Integer.toString(1 + i), "v_t",
                  "Goodbye Dude girl!"));
              addDoc(commit());
            } catch (Exception e) {
              throw new RuntimeException(e);
            }
          }
        }
      };

      threads2[i].setName("testThread2-" + i);
    }

    for (int i = 0; i < threads.length; i++) {
      threads[i].start();
    }

    for (int i = 0; i < threads2.length; i++) {
      threads2[i].start();
    }

    for (int i = 0; i < threads.length; i++) {
      threads[i].join();
    }

    for (int i = 0; i < threads2.length; i++) {
      threads2[i].join();
    }
    SolrCore core = h.getCore();

    assertU(commit());

    checkNumDocs(1);
    factory.setEnabled(false);
  }

  /**
   * a non-indexed signatureField is fine as long as overwriteDupes==false
   */
  @Test
  public void testNonIndexedSignatureField() throws Exception {
    SolrCore core = h.getCore();

    checkNumDocs(0);    

    processor = "stored_sig";
    addDoc(adoc("id", "2a", "v_t", "Hello Dude man!", "name", "ali babi'"));
    addDoc(adoc("id", "2b", "v_t", "Hello Dude man!", "name", "ali babi'"));
    addDoc(commit());

    checkNumDocs(2);
  }

  @Test
  public void testFailNonIndexedSigWithOverwriteDupes() throws Exception {
    SolrCore core = h.getCore();
    SignatureUpdateProcessorFactory f = new SignatureUpdateProcessorFactory();
    NamedList<String> initArgs = new NamedList<String>();
    initArgs.add("overwriteDupes", "true");
    initArgs.add("signatureField", "signatureField_sS");
    f.init(initArgs);
    boolean exception_ok = false;
    try {
      f.inform(core);
    } catch (Exception e) {
      exception_ok = true;
    }
    assertTrue("Should have gotten an exception from inform(SolrCore)", 
               exception_ok);
  }

  private void addDoc(String doc) throws Exception {
    Map<String, String[]> params = new HashMap<String, String[]>();
    MultiMapSolrParams mmparams = new MultiMapSolrParams(params);
    params.put(UpdateParams.UPDATE_PROCESSOR, new String[] { processor });
    SolrQueryRequestBase req = new SolrQueryRequestBase(h.getCore(),
        (SolrParams) mmparams) {
    };

    XmlUpdateRequestHandler handler = new XmlUpdateRequestHandler();
    handler.init(null);
    ArrayList<ContentStream> streams = new ArrayList<ContentStream>(2);
    streams.add(new ContentStreamBase.StringStream(doc));
    req.setContentStreams(streams);
    handler.handleRequestBody(req, new SolrQueryResponse());
    req.close();
  }
}<|MERGE_RESOLUTION|>--- conflicted
+++ resolved
@@ -61,8 +61,6 @@
     processor = "dedupe"; // set the default that most tests expect
   }
 
-<<<<<<< HEAD
-=======
   void checkNumDocs(int n) {
     SolrQueryRequest req = req();
     try {
@@ -72,7 +70,6 @@
     }
   }
 
->>>>>>> 2ede77ba
   @Test
   public void testDupeDetection() throws Exception {
     SolrCore core = h.getCore();
