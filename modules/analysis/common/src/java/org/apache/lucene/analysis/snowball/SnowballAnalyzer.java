--- conflicted
+++ resolved
@@ -43,13 +43,8 @@
  *   <li> As of 3.1, uses {@link TurkishLowerCaseFilter} for Turkish language.
  * </ul>
  * </p>
-<<<<<<< HEAD
- * @deprecated Use the language-specific analyzer in modules/analysis instead. 
- * This analyzer will be removed in Lucene 4.0
-=======
  * @deprecated (3.1) Use the language-specific analyzer in modules/analysis instead. 
  * This analyzer will be removed in Lucene 5.0
->>>>>>> 2ede77ba
  */
 @Deprecated
 public final class SnowballAnalyzer extends ReusableAnalyzerBase {
